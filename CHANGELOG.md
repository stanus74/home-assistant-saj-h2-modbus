--- conflicted
+++ resolved
@@ -1,38 +1,4 @@
-<<<<<<< HEAD
 # Changelog (v2.6.3)
-=======
-# Changelog (v2.6.2)
-
-### 🔧 Enhanced Fast Coordinator Management and Connection Handling
-
-* **Improved Fast Coordinator Lifecycle:**
-  - Added `_fast_unsub` attribute to properly store and manage unsubscribe callbacks for fast coordinator listeners
-  - Enhanced `start_fast_updates()` with proper listener attachment using `async_add_listener()`
-  - Improved `restart_fast_updates()` with comprehensive cleanup of old listeners and coordinators
-  - Added proper error handling for listener attachment failures
-
-* **Enhanced Modbus Client Management:**
-  - Added `_close_client()` method for safe and proper Modbus client closing with async support
-  - Updated connection handling methods to use the new `_close_client()` method
-  - Improved reconnection logic with proper client cleanup and recreation
-  - Enhanced error handling and logging throughout connection management
-
-* **Handler Name Generation Compatibility:**
-  - Modified handler name generation logic to maintain backward compatibility with existing charge/discharge state handlers
-  - Conditional logic preserves `handle_pending_` prefix for `charging_state` and `discharging_state` while using simplified naming for other attributes
-  - Ensures smooth transition during refactoring without breaking existing functionality
-
-* **Benefits:**
-  - More robust fast coordinator management with proper cleanup
-  - Improved connection stability and error handling
-  - Better resource management through proper client lifecycle handling
-  - Maintained backward compatibility during handler name refactoring
-
-
-# Changelog (v2.6.1)
-
-### 🔧 Fix for Proper Fast Coordinator Shutdown
->>>>>>> b7628215
 
 ### 🔧 Fix: Discharge Power Percent Reset
 
@@ -65,27 +31,9 @@
 
 ---
 
-<<<<<<< HEAD
 # Changelog (v2.6.2)
 
 ### 🔧 Enhanced Fast Coordinator and Connection Handling
-=======
-# Changelog (v2.6.0)
-
-### 🚀 New Passive Charge/Discharging Input Methods Added
-
-* **New Input Registers:**
-
-  - `SAJ Passive Charge Enable (Input)` - Register 3636H ...
-  - `SAJ Passive Grid Charge Power (Input)` 
-  - `SAJ Passive Grid Discharge Power (Input)`
-  - `SAJ Passive Battery Charge Power (Input)` 
-  - `SAJ Passive Battery Discharge Power (Input)` - ... Register 363AH
-  
- 
-* These new input methods allow for precise control of passive battery charge & discharge power.
-see Discussion https://github.com/stanus74/home-assistant-saj-h2-modbus/discussions/105
->>>>>>> b7628215
 
 * Fast coordinator lifecycle improvements:
   - Added `_fast_unsub` to store and manage unsubscribe callbacks.
@@ -106,37 +54,7 @@
 
 ---
 
-<<<<<<< HEAD
 # Changelog (v2.6.1)
-=======
-# Changelog (v2.5.0)
-
-### 🚀 New Fast Coordinator (10s) for Live Data
-
-* **High-frequency polling for key metrics (e.g., PV power, battery):**
-
-  * Introduced a 10s fast coordinator 
-  * Can be disabled via simple adjustment in hub.py, 
-  
-    Energy sensors are polled every 10 seconds: 
-
-      - sensor.saj_total_load_power
-      - sensor.saj_pv_power
-      - sensor.saj_battery_power
-      - sensor.saj_total_grid_power
-      - sensor.saj_inverter_power
-      - sensor.saj_grid_power
-
- 
-This is the default setting. Can be disabled in hub.py line 27:
-
-`FAST_POLL_DEFAULT = True # True or False`
-
-
-### Major Code Improvements & Feature Expansion
-
-* **Complete refactor of `hub.py`** for better structure, robust Modbus handling, and future-proof extensibility.
->>>>>>> b7628215
 
 ### 🚀 Handler Architecture: Decorator Pattern & Central Registration
 
@@ -222,77 +140,11 @@
 * Defaults are applied on enable if no pending values exist. Improved persistence of enabled slots.
 
 ---
-<<<<<<< HEAD
-=======
-
-# Changelog (v2.2.4)
-
-### Added New Battery and Grid Power Limit Sensors
-
-- **Added new sensors for monitoring power limits:**
-  - Battery Charge Power Limit (Register 364Dh)
-  - Battery Discharge Power Limit (Register 364Eh)
-  - Grid Charge Power Limit (Register 364Fh)
-  - Grid Discharge Power Limit (Register 3650h)
-  - All sensors use a factor of 0.1 to display percentage values
-  - Added to battery_sensors group with appropriate icons
-  - Enabled by default for easy monitoring
-
-### Code Improvements
-
-- **Configuration Options Management**
-  - **Changed:** Options are now stored in config_entry.options instead of config_entry.data
-  - **Added:** Fallback mechanism to read values from data if not present in options
-  - **Affected:** config_flow.py and __init__.py were modified to handle options correctly
-  - **Benefit:** Better adherence to Home Assistant standards for configuration management
-
-- **Unified unique_id Generation**
-  - **Consistent Base:** All entities now use the hub name as the base for their unique_ids
-  - **Affected:** number.py and text.py were modified to use the dynamic hub name instead of the fixed "saj_" prefix
-  - **Benefit:** Better distinction between multiple instances and more consistent entity identification
-
-- **Device Info Support**
-  - **Added:** device_info is now set for all entities (number and text entities)
-  - **Affected:** Base classes in number.py and text.py were modified to include device_info
-  - **Benefit:** Proper device grouping and identification in Home Assistant
-
-### Code Optimizations
-
-- **Simplified Reset Time Logic:** Introduced `reset_period` attribute in `SajModbusSensorEntityDescription` to simplify `native_last_reset_time` logic. This makes the code more maintainable and less error-prone.
-- **Code Cleanup:** Removed unused variable `self._closing` from SAJModbusHub class.
-
----
-
-# Changelog (v2.2.3)
-
-### Added Battery and Grid Power Limit Controls
-
-Added new input entities for controlling battery and grid power limits:
-
-- **Battery Power Limits**
-  - `SAJ Battery On Grid Discharge Depth (Input)` - Register 0x3644
-  - `SAJ Battery Off Grid Discharge Depth (Input)` - Register 0x3645
-  - `SAJ Battery Capacity Charge Upper Limit (Input)` - Register 0x3646
-  - `SAJ Battery Charge Power Limit (Input)` - Register 0x364D
-  - `SAJ Battery Discharge Power Limit (Input)` - Register 0x364E
-
-- **Grid Power Limits**
-  - `SAJ Grid Max Charge Power (Input)` - Register 0x364F
-  - `SAJ Grid Max Discharge Power (Input)` - Register 0x3650
-
-All power limit entities (0x364D-0x3650) have:
-- Range: 0-1100
-- Step size: 100
-- Default: 1100
-
-## **Important: 1000 is 100%**
->>>>>>> b7628215
 
 ---
 
 # Changelog (v2.2.2)
 
-<<<<<<< HEAD
 ### 🔧 Fast Coordinator & Connection Handling Improvements
 
 * Improved fast coordinator lifecycle management and listener cleanup.
@@ -305,38 +157,4 @@
 
 * The changelog above summarizes the main changes and fixes across multiple releases (v2.2.2 → v2.6.3).
 * Entries have been translated to English and consolidated for clarity.
-* If you'd like the changelog split into separate dated entries or adjusted wording, tell me which sections to refine.
-=======
-### Fix for Sensor Configuration of Periodic Energy Meters
-- **Corrected `state_class`:** Changed `state_class` for periodically resetting energy sensors (e.g., `sensor.saj_sell_today_energy`, `sensor.saj_todayenergy`) from `TOTAL_INCREASING` to `TOTAL`. This resolves Home Assistant log warnings about non-strictly increasing values and ensures accurate sensor interpretation.
-- **Added `native_last_reset_time`:** Introduced `native_last_reset_time` for these sensors, providing Home Assistant with precise reset times for improved Energy Dashboard accuracy and long-term statistics.
-- **Default Activation:** The `sell_today_energy` sensor is now enabled by default.
-
-### Improved Charge/Discharge Switch Status Detection
-- **Enhanced Logic:** Updated the logic for determining the status of charge (register 0x3604) and discharge (register 0x3605) switches by also checking the App-Mode register (0x3647).
-- **New Condition:** A switch is now shown as "active" only if:
-  1. The specific status register indicates an active operation (value > 0).
-  2. The App-Mode register (0x3647) is set to 1, confirming the operational mode for charge/discharge functions.
-- **Benefit:** Prevents incorrect "active" status indications when the overarching App-Mode does not permit charging or discharging.
-
-These changes ensure more accurate energy data representation and reliable switch status reporting in Home Assistant.
-
----
-
-# Changelog (v2.2.1)
-
-### Fixed
-
-Fixed an issue where enabling multiple sensors caused the Modbus adapter to become unresponsive due to excessive read requests. Removed the custom `async_update` method (sensor.py), using the base class implementation instead. Sensors now update only via the coordinator's regular refresh interval, reducing load and preventing communication failures.
-
----
-
-# Changelog (v2.2.0)
-
-### Added
-
-- **Support for multiple discharge time windows**
-
-  - New input entity "SAJ Discharge_time_enable (Input)" for controlling the discharge **"Time Enable"** register (0x3605)
-  - Direct access to the discharge time enable
->>>>>>> b7628215
+* If you'd like the changelog split into separate dated entries or adjusted wording, tell me which sections to refine.