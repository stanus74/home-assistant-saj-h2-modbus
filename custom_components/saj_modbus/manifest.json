--- conflicted
+++ resolved
@@ -8,9 +8,5 @@
   "iot_class": "local_polling",
   "issue_tracker": "https://github.com/stanus74/home-assistant-saj-h2-modbus/issues",
   "requirements": ["pymodbus>=3.6.9"],
-<<<<<<< HEAD
-  "version": "1.9.1"
-=======
   "version": "2.0.0"
->>>>>>> a4ca7927
 }