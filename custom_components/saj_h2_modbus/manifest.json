--- conflicted
+++ resolved
@@ -9,10 +9,6 @@
   "issue_tracker": "https://github.com/stanus74/home-assistant-saj-h2-modbus/issues",
   "requirements": ["pymodbus>=3.6.9"],
 
-<<<<<<< HEAD
-  "version": "2.6.6"
-=======
   "version": "2.7.0"
->>>>>>> 722174f8
 
 }