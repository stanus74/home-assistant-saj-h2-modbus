import asyncio
import functools
import logging
from typing import Any, Awaitable, Callable, List, Optional, Union

from pymodbus.exceptions import ConnectionException, ModbusIOException
from pymodbus.client import ModbusTcpClient

# We use ModbusTcpClient explicitly, so we don't import the generic ModbusClient alias
from .const import Lock

_LOGGER = logging.getLogger(__name__)

# Set to True to enable detailed Modbus read attempt logging, False to disable
ENABLE_DETAILED_MODBUS_READ_LOGGING = False

class ReconnectionNeededError(Exception):
    """Indicates that a reconnect is needed due to communication failure."""
    pass

class SAJModbusClient(ModbusTcpClient):
    """Custom Modbus client that provides an awaitable close method for compatibility."""
    def close(self):
        """Close the connection synchronously but return an awaitable for async compatibility."""
        super().close()
        
        async def _dummy_awaitable():
            pass
            
        return _dummy_awaitable()

# Global Modbus config storage
class ModbusGlobalConfig:
    host: Optional[str] = None
    port: Optional[int] = None
    hass: Optional[Any] = None

def set_modbus_config(host: str, port: int, hass: Any = None) -> None:
    ModbusGlobalConfig.host = host
    ModbusGlobalConfig.port = port
    ModbusGlobalConfig.hass = hass
    _LOGGER.debug("Global Modbus config set: %s:%s (hass configured: %s)", host, port, hass is not None)

async def ensure_client_connected(client: ModbusTcpClient, host: str, port: int, logger: logging.Logger) -> None:
    """Ensures the Modbus client is connected, attempting to connect if not."""
    if not client.connected:
        logger.debug("Client not connected, attempting to connect to %s:%s", host, port)
        try:
            if ModbusGlobalConfig.hass:
                await ModbusGlobalConfig.hass.async_add_executor_job(client.connect)
            else:
                client.connect()
                
            if not client.connected:
                raise ConnectionError("Client failed to connect to %s:%s" % (host, port))
            logger.info("Client successfully reconnected to %s:%s", host, port)
        except Exception as e:
            logger.error("Error connecting client to %s:%s: %s", host, port, e)
            raise ConnectionError("Failed to connect to %s:%s due to %s" % (host, port, e)) from e
    logger.debug("Client connected: %s:%s", host, port)

async def connect_if_needed(client: Optional[ModbusTcpClient], host: str, port: int) -> ModbusTcpClient:
    if client is None:
<<<<<<< HEAD
        _LOGGER.debug("Creating new SAJModbusClient for %s:%s", host, port)
        client = SAJModbusClient(host=host, port=port, timeout=10)
=======
        _LOGGER.debug("Creating new ModbusTcpClient for %s:%s", host, port)
        client = ModbusTcpClient(host=host, port=port, timeout=10)
>>>>>>> 722174f8
    if not client.connected:
        _LOGGER.debug("Attempting to connect ModbusTcpClient to %s:%s", host, port)
        if ModbusGlobalConfig.hass:
            await ModbusGlobalConfig.hass.async_add_executor_job(client.connect)
        else:
            client.connect()
            
        # Verify that the client is actually connected after the connection attempt
        if not client.connected:
            raise ConnectionError("Failed to connect to %s:%s" % (host, port))
        _LOGGER.debug("ModbusTcpClient successfully connected to %s:%s", host, port)
    return client

async def _exponential_backoff(attempt: int, base: float, cap: float) -> None:
    delay = min(base * 2 ** (attempt - 1), cap)
    _LOGGER.debug("Backoff: waiting %.2fs before retry #%d", delay, attempt)
    await asyncio.sleep(delay)

async def _retry_with_backoff(
    func: Callable[[], Awaitable[Any]],
    should_retry: Callable[[Exception], bool],
    retries: int,
    base_delay: float,
    cap: float,
    on_retry: Optional[Callable[[int, Exception], Awaitable[None]]] = None,
    task_name: str = "Task"
) -> Any:
    last_exception: Exception
    for attempt in range(1, retries + 1):
        try:
            return await func()
        except Exception as e:
            last_exception = e
            if not should_retry(e):
                _LOGGER.error("Non-retriable exception occurred", exc_info=True)
                raise
            _LOGGER.warning("[%s] Attempt %d failed: %s", task_name, attempt, e, exc_info=(attempt == retries))
            if on_retry:
                await on_retry(attempt, e)
            if attempt < retries:
                await _exponential_backoff(attempt, base_delay, cap)
    _LOGGER.warning("[%s] All %d attempts failed: %s", task_name, retries, last_exception)
    raise last_exception

# Default retry settings
DEFAULT_READ_RETRIES = 3
DEFAULT_READ_BASE_DELAY = 2.0
DEFAULT_READ_CAP_DELAY = 10.0

DEFAULT_WRITE_RETRIES = 2
DEFAULT_WRITE_BASE_DELAY = 1.0
DEFAULT_WRITE_CAP_DELAY = 5.0

<<<<<<< HEAD
def _create_retry_handlers(client: ModbusTcpClient, host: str, port: int, logger: logging.Logger, operation_name: str):
=======
def _create_retry_handlers(client: ModbusTcpClient, host: str, port: int, logger: logging.Logger, operation_name: str, lock: Lock):
>>>>>>> 722174f8
    """Create standard retry handlers for Modbus operations."""
    
    def should_retry(e: Exception) -> bool:
        # Add ConnectionError to catch standard OS connection errors (like ConnectionResetError)
        return isinstance(e, (ConnectionException, ModbusIOException, ConnectionError))

    async def on_retry(attempt: int, e: Exception) -> None:
<<<<<<< HEAD
        if isinstance(e, ConnectionException):
            logger.info("Connection lost during %s, attempting reconnect", operation_name)
            await ensure_client_connected(client, host, port, logger)
            logger.info("Reconnect during %s successful", operation_name)
=======
        # Trigger reconnection for both pymodbus ConnectionException and standard ConnectionError
        if isinstance(e, (ConnectionException, ConnectionError)):
            logger.info("Connection lost during %s, attempting reconnect", operation_name)
            
            # Acquire lock to ensure we don't interfere with other tasks using the client
            async with lock:
                # Force close to ensure connected state is reset and ensure_client_connected tries to connect
                try:
                    client.close()
                except Exception:
                    pass # Ignore errors during close

                try:
                    await ensure_client_connected(client, host, port, logger)
                    logger.info("Reconnect during %s successful", operation_name)
                except Exception as reconnect_error:
                    logger.warning("Reconnect during %s failed: %s. Will retry in next attempt.", operation_name, reconnect_error)
                    # Do NOT raise here, let the backoff loop continue
>>>>>>> 722174f8
    
    return should_retry, on_retry

async def _perform_modbus_operation(
    client: ModbusTcpClient,
    lock: Lock,
    unit: int,
    operation: Callable[..., Any],
    *args: Any,
    **kwargs: Any
) -> Any:
    """
    Performs a Modbus operation, setting the unit_id on the client.
    Executes blocking Modbus calls in the executor to avoid blocking the event loop.
    """
    async with lock:
        client.unit_id = unit
        if ModbusGlobalConfig.hass:
            return await ModbusGlobalConfig.hass.async_add_executor_job(
                functools.partial(operation, *args, **kwargs)
            )
        else:
            # Fallback for testing or if hass is not configured
            return operation(*args, **kwargs)

async def try_read_registers(
    client: ModbusTcpClient,
    lock: Lock,
    unit: int,
    address: int,
    count: int,
    max_retries: int = DEFAULT_READ_RETRIES,
    base_delay: float = DEFAULT_READ_BASE_DELAY,
    cap_delay: float = DEFAULT_READ_CAP_DELAY,
) -> List[int]:
    host = ModbusGlobalConfig.host
    port = ModbusGlobalConfig.port
    if host is None or port is None:
        raise ReconnectionNeededError("Modbus client not configured with host and port.")

    should_retry, on_retry = _create_retry_handlers(client, host, port, _LOGGER, "read", lock)
    
    async def read_once():
        response = await _perform_modbus_operation(
            client, lock, unit, client.read_holding_registers, address=address, count=count
        )

        # Detect specific exception error early
        if response.isError():
            exc_code = getattr(response, "exception_code", None)
            if exc_code == 1:  # Illegal Function (Exception Code 1)
                raise ValueError("Unsupported register (Exception response 131 / 0)")
            raise ModbusIOException("General Modbus read error")

        if not hasattr(response, "registers"):
            raise ModbusIOException("No registers in response")

        return response.registers  # type: ignore
    
    async def on_read_retry(attempt: int, e: Exception) -> None:
        _LOGGER.warning("[Modbus-Read] Retry %d after error: %s", attempt, e)
        await on_retry(attempt, e)

    return await _retry_with_backoff(
        func=read_once,
        should_retry=should_retry,
        retries=max_retries,
        base_delay=base_delay,
        cap=cap_delay,
        on_retry=on_read_retry,
        task_name="Modbus-Read"
    )


async def try_write_registers(
    client: ModbusTcpClient,
    lock: Lock,
    unit: int,
    address: int,
    values: Union[int, List[int]],
    max_retries: int = DEFAULT_WRITE_RETRIES,
    base_delay: float = DEFAULT_WRITE_BASE_DELAY,
    cap_delay: float = DEFAULT_WRITE_CAP_DELAY,
) -> bool:
    host = ModbusGlobalConfig.host
    port = ModbusGlobalConfig.port
    if host is None or port is None:
        raise ReconnectionNeededError("Modbus client not configured with host and port.")

    should_retry, on_retry = _create_retry_handlers(client, host, port, _LOGGER, "write", lock)

    is_single = isinstance(values, int)

    async def write_once() -> bool:
        if is_single:
            _LOGGER.debug("Writing single value %s to register %s", values, hex(address))
            result = await _perform_modbus_operation(
                client, lock, unit, client.write_register, address=address, value=values
            )
        else:
            _LOGGER.debug("Writing values %s to registers starting at %s", values, hex(address))
            result = await _perform_modbus_operation(
                client, lock, unit, client.write_registers, address=address, values=values
            )
        if result.isError():
            raise ModbusIOException("Write response error")
        return True

    return await _retry_with_backoff(
        func=write_once,
        should_retry=should_retry,
        retries=max_retries,
        base_delay=base_delay,
        cap=cap_delay,
        on_retry=on_retry,
        task_name="Modbus-Write"
    )<|MERGE_RESOLUTION|>--- conflicted
+++ resolved
@@ -17,17 +17,6 @@
 class ReconnectionNeededError(Exception):
     """Indicates that a reconnect is needed due to communication failure."""
     pass
-
-class SAJModbusClient(ModbusTcpClient):
-    """Custom Modbus client that provides an awaitable close method for compatibility."""
-    def close(self):
-        """Close the connection synchronously but return an awaitable for async compatibility."""
-        super().close()
-        
-        async def _dummy_awaitable():
-            pass
-            
-        return _dummy_awaitable()
 
 # Global Modbus config storage
 class ModbusGlobalConfig:
@@ -61,13 +50,8 @@
 
 async def connect_if_needed(client: Optional[ModbusTcpClient], host: str, port: int) -> ModbusTcpClient:
     if client is None:
-<<<<<<< HEAD
-        _LOGGER.debug("Creating new SAJModbusClient for %s:%s", host, port)
-        client = SAJModbusClient(host=host, port=port, timeout=10)
-=======
         _LOGGER.debug("Creating new ModbusTcpClient for %s:%s", host, port)
         client = ModbusTcpClient(host=host, port=port, timeout=10)
->>>>>>> 722174f8
     if not client.connected:
         _LOGGER.debug("Attempting to connect ModbusTcpClient to %s:%s", host, port)
         if ModbusGlobalConfig.hass:
@@ -121,11 +105,7 @@
 DEFAULT_WRITE_BASE_DELAY = 1.0
 DEFAULT_WRITE_CAP_DELAY = 5.0
 
-<<<<<<< HEAD
-def _create_retry_handlers(client: ModbusTcpClient, host: str, port: int, logger: logging.Logger, operation_name: str):
-=======
 def _create_retry_handlers(client: ModbusTcpClient, host: str, port: int, logger: logging.Logger, operation_name: str, lock: Lock):
->>>>>>> 722174f8
     """Create standard retry handlers for Modbus operations."""
     
     def should_retry(e: Exception) -> bool:
@@ -133,12 +113,6 @@
         return isinstance(e, (ConnectionException, ModbusIOException, ConnectionError))
 
     async def on_retry(attempt: int, e: Exception) -> None:
-<<<<<<< HEAD
-        if isinstance(e, ConnectionException):
-            logger.info("Connection lost during %s, attempting reconnect", operation_name)
-            await ensure_client_connected(client, host, port, logger)
-            logger.info("Reconnect during %s successful", operation_name)
-=======
         # Trigger reconnection for both pymodbus ConnectionException and standard ConnectionError
         if isinstance(e, (ConnectionException, ConnectionError)):
             logger.info("Connection lost during %s, attempting reconnect", operation_name)
@@ -157,7 +131,6 @@
                 except Exception as reconnect_error:
                     logger.warning("Reconnect during %s failed: %s. Will retry in next attempt.", operation_name, reconnect_error)
                     # Do NOT raise here, let the backoff loop continue
->>>>>>> 722174f8
     
     return should_retry, on_retry
 
