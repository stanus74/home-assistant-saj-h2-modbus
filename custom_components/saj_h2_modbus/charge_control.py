--- conflicted
+++ resolved
@@ -148,11 +148,7 @@
 
 def _make_simple_handler(pending_attr: str, address: int, label: str):
     """Factory for simple register handlers with exponential backoff retry logic."""
-<<<<<<< HEAD
-    
-=======
-
->>>>>>> 722174f8
+
     async def handler(self) -> bool:
         # Get pending value from handler's storage
         value = self._pending_simple.get(pending_attr)
@@ -169,13 +165,6 @@
         ok = await self._write_register_with_backoff(address, int(value), label)
         if ok:
             try:
-<<<<<<< HEAD
-                setattr(self._hub, f"_pending_{pending_attr}", None)
-            except Exception:
-                pass
-            return True
-        
-=======
                 # Clear pending value
                 if pending_attr in self._pending_simple:
                     del self._pending_simple[pending_attr]
@@ -183,7 +172,6 @@
                 pass
             return True
 
->>>>>>> 722174f8
         _LOGGER.error(
             "Failed to write %s after %d attempts with exponential backoff",
             label, MAX_HANDLER_RETRIES
@@ -193,38 +181,11 @@
     return handler
 
 
-<<<<<<< HEAD
-def make_pending_setter(attr_path: str):
-    """Factory: returns an async method that sets a nested attribute on the hub."""
-    
-    async def setter(self, value: Any) -> None:
-        """Sets a pending value on the hub."""
-        try:
-            if "[" in attr_path:
-                parts = attr_path.replace("]", "").split("[")
-                obj = getattr(self, f"_pending_{parts[0]}")
-                for i, key in enumerate(parts[1:]):
-                    if i == len(parts) - 2:
-                        obj[int(key) if key.isdigit() else key] = value
-                        break
-                    obj = obj[int(key) if key.isdigit() else key]
-            else:
-                setattr(self, f"_pending_{attr_path}", value)
-            
-            # Invalidate pending cache when a value is set (for both nested and simple)
-            if hasattr(self, '_invalidate_pending_cache'):
-                self._invalidate_pending_cache()
-        except Exception as e:
-            _LOGGER.error(
-                "Error setting pending attribute '%s': %s", attr_path, e, exc_info=True
-            )
-=======
 class ChargeSettingHandler:
     """Handler for all Charge/Discharge-Settings with Decorator-Pattern."""
 
     def __init__(self, hub) -> None:
         self.hub = hub
->>>>>>> 722174f8
 
         # --- Pending State Management (Moved from Hub) ---
         self._pending_cache: Optional[bool] = None
@@ -255,14 +216,6 @@
         self._charging_state_lock_until: Optional[float] = None
         self._discharging_state_lock_until: Optional[float] = None
 
-<<<<<<< HEAD
-class ChargeSettingHandler:
-    """Handler for all Charge/Discharge-Settings with Decorator-Pattern."""
-    
-    def __init__(self, hub):
-        self._hub = hub
-=======
->>>>>>> 722174f8
         self._handlers: Dict[str, Callable] = {}
         self._time_enable_cache: Dict[str, int] = {}  # Cache to avoid duplicate writes
         self._register_handlers()
@@ -289,22 +242,14 @@
             bound_handler = unbound_handler.__get__(self, self.__class__)
             self._handlers[pending_attr] = bound_handler
             _LOGGER.debug("Registered dynamic handler for '%s'", pending_attr)
-<<<<<<< HEAD
-        
-=======
-
->>>>>>> 722174f8
+
         # 2. Power State Handler
         self._handlers["_pending_charging_state"] = self.handle_charging_state
         _LOGGER.debug("Registered special handler for '_pending_charging_state'")
 
         self._handlers["_pending_discharging_state"] = self.handle_discharging_state
         _LOGGER.debug("Registered special handler for '_pending_discharging_state'")
-<<<<<<< HEAD
-        
-=======
-
->>>>>>> 722174f8
+
         _LOGGER.debug("time_enable handlers NOW ACTIVE via SIMPLE_REGISTER_MAP")
 
     # ========== HELPER METHODS ==========
@@ -326,16 +271,6 @@
 
     async def handle_settings(self, mode: str, label: str) -> None:
         """Handles settings dynamically based on mode (charge1-7 or discharge1-7) with optimized batch processing."""
-<<<<<<< HEAD
-        _LOGGER.info(
-            "[PENDING DEBUG] handle_settings called for mode=%s, label=%s",
-            mode, label
-        )
-        
-        try:
-            registers = REGISTERS[mode]
-            _LOGGER.info(
-=======
         _LOGGER.debug(
             "[PENDING DEBUG] handle_settings called for mode=%s, label=%s",
             mode, label
@@ -344,27 +279,18 @@
         try:
             registers = REGISTERS[mode]
             _LOGGER.debug(
->>>>>>> 722174f8
                 "[PENDING DEBUG] Registers for %s: %s", mode, registers
             )
 
             # Determine if this is a charge or discharge slot
             if mode.startswith("charge"):
                 index = int(mode.replace("charge", "")) - 1
-<<<<<<< HEAD
-                slot_pending = self._hub._pending_charges[index]
-=======
                 slot_pending = self._pending_charges[index]
->>>>>>> 722174f8
                 is_charge = True
                 time_enable_entity_id = REGISTERS["charge_time_enable"]
             else:  # discharge
                 index = int(mode.replace("discharge", "")) - 1
-<<<<<<< HEAD
-                slot_pending = self._hub._pending_discharges[index]
-=======
                 slot_pending = self._pending_discharges[index]
->>>>>>> 722174f8
                 is_charge = False
                 time_enable_entity_id = REGISTERS["discharge_time_enable"]
 
@@ -396,11 +322,7 @@
 
             # Batch write operations for better performance
             write_operations = []
-<<<<<<< HEAD
-            
-=======
-
->>>>>>> 722174f8
+
             # Add start and end times if available
             if start_value is not None:
                 if not self._is_valid_time_format(start_value):
@@ -409,19 +331,11 @@
                         start_value, label
                     )
                 else:
-<<<<<<< HEAD
-                    _LOGGER.info(
-                        "[PENDING DEBUG] Adding start time: %s", start_value
-                    )
-                    write_operations.append((registers["start_time"], self._time_to_register_value(start_value), f"{label} start"))
-    
-=======
                     _LOGGER.debug(
                         "[PENDING DEBUG] Adding start time: %s", start_value
                     )
                     write_operations.append((registers["start_time"], self._time_to_register_value(start_value), f"{label} start"))
 
->>>>>>> 722174f8
             if end_value is not None:
                 if not self._is_valid_time_format(end_value):
                     _LOGGER.error(
@@ -429,11 +343,7 @@
                         end_value, label
                     )
                 else:
-<<<<<<< HEAD
-                    _LOGGER.info(
-=======
                     _LOGGER.debug(
->>>>>>> 722174f8
                         "[PENDING DEBUG] Adding end time: %s", end_value
                     )
                     write_operations.append((registers["end_time"], self._time_to_register_value(end_value), f"{label} end"))
@@ -444,15 +354,9 @@
                 if day_mask_value is None:
                     # Try to get current day_mask from inverter data cache
                     cache_key = f"{mode}_day_mask"
-<<<<<<< HEAD
-                    if cache_key in self._hub.inverter_data:
-                        # Extract day_mask from cached day_mask_power value
-                        cached_day_mask_power = self._hub.inverter_data.get(f"{mode}_day_mask_power", 0)
-=======
                     if cache_key in self.hub.inverter_data:
                         # Extract day_mask from cached day_mask_power value
                         cached_day_mask_power = self.hub.inverter_data.get(f"{mode}_day_mask_power", 0)
->>>>>>> 722174f8
                         effective_day_mask = (cached_day_mask_power >> 8) & 0xFF
                         _LOGGER.debug(
                             "[PENDING DEBUG] Using cached day_mask for %s: %s",
@@ -467,11 +371,7 @@
                         )
                 else:
                     effective_day_mask = day_mask_value
-<<<<<<< HEAD
-                
-=======
-
->>>>>>> 722174f8
+
                 if power_percent_value is not None and not (0 <= power_percent_value <= 100):
                     _LOGGER.error(
                         "Invalid power range for %s: %s%%. Expected 0-100.",
@@ -481,11 +381,7 @@
 
                 day_mask_power_value = self._calculate_day_mask_power_value(effective_day_mask, power_percent_value)
                 if day_mask_power_value is not None:
-<<<<<<< HEAD
-                    _LOGGER.info(
-=======
                     _LOGGER.debug(
->>>>>>> 722174f8
                         "[PENDING DEBUG] Adding day_mask_power update for %s", label
                     )
                     write_operations.append((
@@ -505,55 +401,24 @@
 
             # Execute all write operations in parallel where possible
             if write_operations:
-<<<<<<< HEAD
-                _LOGGER.info(
+                _LOGGER.debug(
                     "[PENDING DEBUG] Executing %d write operations for %s",
                     len(write_operations), label
                 )
-                
+
                 # Write all operations except time_enable
                 for address, value, label in write_operations[:-1]:  # Exclude time_enable
                     await self._write_register_with_backoff(address, value, label)
-                
+
                 # Reset pending values for this specific slot
-                _LOGGER.info(
+                _LOGGER.debug(
                     "[PENDING DEBUG] Resetting pending values for %s", mode
                 )
                 self._reset_pending_values(mode)
-                
+
                 # Handle time_enable separately for slots 2-7
                 if index > 0:  # index 0 = Slot 1, skip it
                     cache_key = f"{'charge' if is_charge else 'discharge'}_time_enable"
-                    
-                    _LOGGER.info(
-                        "[PENDING DEBUG] Starting time_enable update for %s (index %d)",
-                        label, index
-                    )
-                    
-                    # Add delay to allow inverter to process previous writes
-                    await asyncio.sleep(1.0)
-                    
-                    # Read current time_enable value
-                    current_regs = await self._hub._read_registers(time_enable_entity_id, 1)
-=======
-                _LOGGER.debug(
-                    "[PENDING DEBUG] Executing %d write operations for %s",
-                    len(write_operations), label
-                )
-
-                # Write all operations except time_enable
-                for address, value, label in write_operations[:-1]:  # Exclude time_enable
-                    await self._write_register_with_backoff(address, value, label)
-
-                # Reset pending values for this specific slot
-                _LOGGER.debug(
-                    "[PENDING DEBUG] Resetting pending values for %s", mode
-                )
-                self._reset_pending_values(mode)
-
-                # Handle time_enable separately for slots 2-7
-                if index > 0:  # index 0 = Slot 1, skip it
-                    cache_key = f"{'charge' if is_charge else 'discharge'}_time_enable"
 
                     _LOGGER.debug(
                         "[PENDING DEBUG] Starting time_enable update for %s (index %d)",
@@ -565,100 +430,11 @@
 
                     # Read current time_enable value
                     current_regs = await self.hub._read_registers(time_enable_entity_id, 1)
->>>>>>> 722174f8
                     if not current_regs:
                         _LOGGER.error(
                             "[PENDING DEBUG] Failed to read current time_enable for %s", label
                         )
                         return
-<<<<<<< HEAD
-                    
-                    current_mask = current_regs[0]
-                    # IMPORTANT: Bit ADD (OR), not replace!
-                    new_mask = current_mask | (1 << index)
-                    
-                    # Check cache to avoid duplicate writes
-                    if cache_key in self._time_enable_cache and self._time_enable_cache[cache_key] == new_mask:
-                        _LOGGER.debug(
-                            "[PENDING DEBUG] %s time_enable already cached with value %s, skipping write",
-                            label, new_mask
-                        )
-                        return
-                    
-                    if new_mask == current_mask:
-                        _LOGGER.debug(
-                            "[PENDING DEBUG] %s already enabled in time_enable (%s)",
-                            label, current_mask
-                        )
-                        # Update cache even if no write needed
-                        self._time_enable_cache[cache_key] = new_mask
-                        return
-                    
-                    _LOGGER.info(
-                        "[PENDING DEBUG] Enabling %s in time_enable register: %s (binary: %s) → %s (binary: %s)",
-                        label, current_mask, bin(current_mask), new_mask, bin(new_mask)
-                    )
-                    write_ok = await self._write_register_with_backoff(
-                        time_enable_entity_id, new_mask, f"{label} time_enable"
-                    )
-                    
-                    if not write_ok:
-                        _LOGGER.error(
-                            "[PENDING DEBUG] Failed to write time_enable for %s", label
-                        )
-                        return
-                    
-                    # Update cache immediately after successful write
-                    self._time_enable_cache[cache_key] = new_mask
-                    
-                    # Wait for write to complete
-                    await asyncio.sleep(0.3)
-                    
-                    # IMPORTANT: Read back to confirm
-                    verify_regs = await self._hub._read_registers(time_enable_entity_id, 1)
-                    if not verify_regs:
-                        _LOGGER.error(
-                            "[PENDING DEBUG] Failed to verify time_enable write for %s", label
-                        )
-                        return
-                    
-                    actual_value = verify_regs[0]
-                    _LOGGER.info(
-                        "[PENDING DEBUG] Verified time_enable after write: %s (binary: %s) (expected: %s)",
-                        actual_value, bin(actual_value), new_mask
-                    )
-                    
-                    # Update cache with ACTUAL value from inverter
-                    if is_charge:
-                        self._hub.inverter_data["charge_time_enable"] = actual_value
-                        _LOGGER.info(
-                            "[PENDING DEBUG] Updated cache: charge_time_enable = %s", actual_value
-                        )
-                    else:
-                        self._hub.inverter_data["discharge_time_enable"] = actual_value
-                        _LOGGER.info(
-                            "[PENDING DEBUG] Updated cache: discharge_time_enable = %s", actual_value
-                        )
-                    
-                    # Force immediate data update to UI
-                    self._hub.async_set_updated_data(self._hub.inverter_data)
-                    _LOGGER.info(
-                        "[PENDING DEBUG] Forced UI update for %s", label
-                    )
-                    
-                    if actual_value != new_mask:
-                        _LOGGER.warning(
-                            "[PENDING DEBUG] Inverter returned different value! Wrote %s, got %s",
-                            new_mask, actual_value
-                        )
-                        # Update cache with actual value from inverter
-                        self._time_enable_cache[cache_key] = actual_value
-                else:
-                    _LOGGER.info(
-                        "[PENDING DEBUG] Skipping time_enable write for Slot 1 (controlled by master switch)"
-                    )
-
-=======
 
                     current_mask = current_regs[0]
                     # IMPORTANT: Bit ADD (OR), not replace!
@@ -745,7 +521,6 @@
                         "[PENDING DEBUG] Skipping time_enable write for Slot 1 (controlled by master switch)"
                     )
 
->>>>>>> 722174f8
         except Exception as e:
             _LOGGER.error(
                 "Error handling %s settings: %s", label, e, exc_info=True
@@ -779,11 +554,7 @@
         """Write register with exponential backoff retry."""
         for attempt in range(1, MAX_HANDLER_RETRIES + 1):
             try:
-<<<<<<< HEAD
-                ok = await self._hub._write_register(address, int(value))
-=======
                 ok = await self.hub._write_register(address, int(value))
->>>>>>> 722174f8
                 if ok:
                     _LOGGER.info(
                         "Successfully wrote %s=%s to 0x%04x (attempt %d/%d)",
@@ -800,11 +571,7 @@
                     "Error writing %s (attempt %d/%d): %s",
                     label, attempt, MAX_HANDLER_RETRIES, e
                 )
-<<<<<<< HEAD
-            
-=======
-
->>>>>>> 722174f8
+
             # Exponential backoff: 1s, 2s, 4s
             if attempt < MAX_HANDLER_RETRIES:
                 delay = 2 ** (attempt - 1)
@@ -812,11 +579,7 @@
                     "Waiting %.1fs before retry (exponential backoff)", delay
                 )
                 await asyncio.sleep(delay)
-<<<<<<< HEAD
-        
-=======
-
->>>>>>> 722174f8
+
         return False
 
     async def _update_day_mask_and_power(
@@ -827,11 +590,7 @@
         label: str,
     ) -> None:
         """Updates the day mask and power percentage, reading current values if not provided."""
-<<<<<<< HEAD
-        _LOGGER.info(
-=======
         _LOGGER.debug(
->>>>>>> 722174f8
             "[PENDING DEBUG] _update_day_mask_and_power called for %s. Provided day_mask: %s, power_percent: %s",
             label, day_mask, power_percent
         )
@@ -879,11 +638,7 @@
                     "Using current power_percent: %s%% for %s",
                     current_power_percent, label
                 )
-<<<<<<< HEAD
-            
-=======
-
->>>>>>> 722174f8
+
             _LOGGER.debug(
                 "Calculated new day_mask: %s, new_power_percent: %s for %s",
                 new_day_mask, new_power_percent, label
@@ -925,31 +680,19 @@
         parts = time_str.split(":")
         if len(parts) != 2:
             return 0
-<<<<<<< HEAD
-        
-=======
-
->>>>>>> 722174f8
+
         try:
             hours, minutes = map(int, parts)
             return (hours << 8) | minutes
         except (ValueError, TypeError):
             return 0
-<<<<<<< HEAD
-    
-=======
-
->>>>>>> 722174f8
+
     def _calculate_day_mask_power_value(self, day_mask: int, power_percent: Optional[int]) -> Optional[int]:
         """Calculate day_mask_power register value."""
         if power_percent is None:
             # Read current value to preserve power_percent
             return None  # Signal to read current value first
-<<<<<<< HEAD
-        
-=======
-
->>>>>>> 722174f8
+
         return (day_mask << 8) | power_percent
 
     async def _write_time_register(
@@ -1000,49 +743,6 @@
         _LOGGER.info(
             "Charging turned %s, writing %s to register 0x3604",
             "ON" if desired else "OFF", write_value
-<<<<<<< HEAD
-        )
-        
-        ok = await self._write_register_with_backoff(
-            addr, write_value, "charging state (0x3604)"
-        )
-        if not ok:
-            _LOGGER.error(f"Failed to write {write_value} to register 0x3604")
-            return False
-        
-        _LOGGER.info("Successfully wrote %s to register 0x3604", write_value)
-        self._hub.inverter_data["charging_enabled"] = write_value
-        
-        # Update charge_time_enable in cache to reflect new state (same register)
-        self._hub.inverter_data["charge_time_enable"] = write_value
-        
-        # Update time_enable cache to avoid duplicate writes
-        self._time_enable_cache["charge_time_enable"] = write_value
-        
-        # Set locks to prevent overwrites for next 10 seconds
-        import time as time_module
-        self._hub._charging_state_lock_until = time_module.monotonic() + 10.0
-        self._hub._charge_time_enable_lock_until = time_module.monotonic() + 10.0
-        _LOGGER.info(
-            "[PENDING DEBUG] Updated cache after charging state: charge_time_enable = %s (LOCKED for 10s)",
-            write_value
-        )
-        
-        # Clear pending state
-        self._hub._pending_charging_state = None
-        _LOGGER.debug("Cleared _pending_charging_state after successful write")
-        
-        # Get current discharging state from cache (not async call)
-        dchg_value = self._hub.inverter_data.get("discharging_enabled", 0)
-        dchg = bool(dchg_value > 0)
-        
-        # Update AppMode: 1 if ANY is enabled, 0 if BOTH are disabled
-        await self._update_app_mode_from_states(charge_enabled=desired, discharge_enabled=dchg)
-        
-        # Force immediate data update to UI
-        self._hub.async_set_updated_data(self._hub.inverter_data)
-        
-=======
         )
 
         ok = await self._write_register_with_backoff(
@@ -1084,16 +784,11 @@
         # Force immediate data update to UI
         self.hub.async_set_updated_data(self.hub.inverter_data)
 
->>>>>>> 722174f8
         return True
 
     async def handle_discharging_state(self) -> bool:
         """Handles the pending discharging state with optimized time_enable handling."""
-<<<<<<< HEAD
-        desired = self._hub._pending_discharging_state
-=======
         desired = self._pending_discharging_state
->>>>>>> 722174f8
         if desired is None:
             return False
 
@@ -1101,63 +796,18 @@
 
         addr = REGISTERS["discharging_state"]
         write_value = 0 if not desired else 1
-<<<<<<< HEAD
-        
-=======
-
->>>>>>> 722174f8
+
         _LOGGER.info(
             "Discharging turned %s, writing %s to register 0x3605",
             "OFF" if not desired else "ON", write_value
         )
-<<<<<<< HEAD
-        
-=======
-
->>>>>>> 722174f8
+
         ok = await self._write_register_with_backoff(
             addr, write_value, "discharging state (0x3605)"
         )
         if not ok:
             _LOGGER.error(f"Failed to write {write_value} to register 0x3605")
             return False
-<<<<<<< HEAD
-        
-        _LOGGER.info("Successfully wrote %s to register 0x3605", write_value)
-        self._hub.inverter_data["discharging_enabled"] = write_value
-        
-        # Update discharge_time_enable in cache to reflect new state (same register)
-        self._hub.inverter_data["discharge_time_enable"] = write_value
-        
-        # Update time_enable cache to avoid duplicate writes
-        self._time_enable_cache["discharge_time_enable"] = write_value
-        
-        # Set locks to prevent overwrites for next 10 seconds
-        import time as time_module
-        self._hub._discharging_state_lock_until = time_module.monotonic() + 10.0
-        self._hub._discharge_time_enable_lock_until = time_module.monotonic() + 10.0
-        _LOGGER.info(
-            "[PENDING DEBUG] Updated cache after discharging state: discharge_time_enable = %s (LOCKED for 10s)",
-            write_value
-        )
-        
-        # Clear pending state
-        self._hub._pending_discharging_state = None
-        _LOGGER.debug("Cleared _pending_discharging_state after successful write")
-        
-        # Get current charging state from cache (not async call)
-        chg_value = self._hub.inverter_data.get("charging_enabled", 0)
-        chg = bool(chg_value > 0)
-        
-        # Update AppMode: 1 if ANY is enabled, 0 if BOTH are disabled
-        await self._update_app_mode_from_states(charge_enabled=chg, discharge_enabled=desired)
-        
-        # Force immediate data update to UI
-        self._hub.async_set_updated_data(self._hub.inverter_data)
-        
-        return True
-
-=======
 
         _LOGGER.info("Successfully wrote %s to register 0x3605", write_value)
         self.hub.inverter_data["discharging_enabled"] = write_value
@@ -1193,7 +843,6 @@
 
         return True
 
->>>>>>> 722174f8
     async def _update_app_mode_from_states(
         self,
         charge_enabled: bool,
@@ -1201,30 +850,6 @@
     ) -> None:
         """Update AppMode (0x3647) based on charging/discharging states."""
         desired_app_mode = 1 if (charge_enabled or discharge_enabled) else 0
-<<<<<<< HEAD
-        
-        current_app_mode = self._hub.inverter_data.get("AppMode")
-        
-        if current_app_mode == desired_app_mode:
-            _LOGGER.info(f"AppMode already at {desired_app_mode}, skipping write")
-            return
-        
-        _LOGGER.info(
-            "Updating AppMode from %s to %s (charge=%s, discharge=%s)",
-            current_app_mode, desired_app_mode, charge_enabled, discharge_enabled
-        )
-        
-        ok = await self._write_register_with_backoff(
-            REGISTERS["app_mode"], desired_app_mode, "AppMode"
-        )
-        if ok:
-            _LOGGER.info("Successfully set AppMode to %s", desired_app_mode)
-            self._hub.inverter_data["AppMode"] = desired_app_mode
-        else:
-            _LOGGER.error(
-                "Failed to write AppMode %s", desired_app_mode
-            )
-=======
 
         current_app_mode = self.hub.inverter_data.get("AppMode")
 
@@ -1432,5 +1057,4 @@
             await asyncio.gather(*simple_tasks, return_exceptions=True)
 
         # Clear cache after processing
-        self.invalidate_cache()
->>>>>>> 722174f8
+        self.invalidate_cache()