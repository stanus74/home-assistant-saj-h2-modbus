--- conflicted
+++ resolved
@@ -18,10 +18,6 @@
     connect_if_needed,
 )
 
-<<<<<<< HEAD
-=======
-# Import of the Pending Setter Factory and Fields
->>>>>>> b7628215
 from .charge_control import (
     ChargeSettingHandler,
     PENDING_FIELDS,
@@ -169,7 +165,6 @@
             for _ in range(7)
         ]
 
-<<<<<<< HEAD
         # Initialize simple pending attributes
         for attr_name in SIMPLE_REGISTER_MAP:
             setattr(self, f"_pending_{attr_name}", None)
@@ -179,55 +174,20 @@
         self._pending_discharging_state: Optional[bool] = None
         
         # Initialize handler and verify registered handlers
-=======
-        for attr in SIMPLE_PENDING_ATTRS:
-            setattr(self, attr, None)
-        
->>>>>>> b7628215
         self._setting_handler = ChargeSettingHandler(self)
         self._verify_and_log_handlers()
 
-<<<<<<< HEAD
         # Dynamically generate all setter methods from PENDING_FIELDS
-=======
-        # Verify that all handlers in PENDING_HANDLER_MAP exist in ChargeSettingHandler
-        if ADVANCED_LOGGING:
-            _LOGGER.info(f"[ADVANCED] Verifying {len(PENDING_HANDLER_MAP)} handlers in PENDING_HANDLER_MAP")
-        
-        for attr_name, handler_name in PENDING_HANDLER_MAP:
-            if attr_name == "_charge_group":
-                if ADVANCED_LOGGING:
-                    _LOGGER.debug(f"[ADVANCED] Skipping verification for special case: {attr_name}")
-                continue  # Special case, always valid
-            
-            field_name = attr_name[9:]  # Remove _pending_ prefix
-            if field_name not in ["charging_state", "discharging_state"] and field_name not in SIMPLE_REGISTER_MAP:
-                _LOGGER.warning(
-                    "Handler '%s' for field '%s' not found in SIMPLE_REGISTER_MAP. "
-                    "This may cause AttributeError during processing. "
-                    "Ensure the field is either in SIMPLE_REGISTER_MAP or has a custom handler.",
-                    handler_name, field_name, exc_info=True
-                )
-            elif ADVANCED_LOGGING:
-                _LOGGER.debug(f"[ADVANCED] Handler verification passed: {handler_name} -> {field_name}")
-
-        # Dynamically generate all setter methods from the PENDING_FIELDS list
->>>>>>> b7628215
         for name, attr_path in PENDING_FIELDS:
             setter = make_pending_setter(attr_path)
             setattr(self, f"set_{name}", setter.__get__(self, self.__class__))
 
-<<<<<<< HEAD
         # Verify setter methods
-=======
-        # Verify that all expected setter methods were created
->>>>>>> b7628215
         for name, _ in PENDING_FIELDS:
             if not hasattr(self, f"set_{name}"):
                 _LOGGER.warning("Missing dynamically generated setter for %s", name)
         
         self._fast_coordinator: Optional[DataUpdateCoordinator[Dict[str, Any]]] = None
-<<<<<<< HEAD
         self._fast_unsub = None
 
     def _verify_and_log_handlers(self) -> None:
@@ -273,19 +233,10 @@
             _LOGGER.debug(f"[ADVANCED] Extra handlers registered (may be intentional): {extra_attrs}")
         
         _LOGGER.info(f"Handler verification complete: {len(handlers)} handlers ready")
-=======
-        self._fast_unsub = None  # Store unsubscribe callback for fast coordinator
-        # Note: no own task set needed anymore
->>>>>>> b7628215
 
     async def start_main_coordinator(self) -> None:
         """Ensure the main coordinator is running and scheduled."""
         _LOGGER.info("Starting main coordinator scheduling...")
-<<<<<<< HEAD
-=======
-        # The DataUpdateCoordinator should automatically schedule updates
-        # but we'll ensure it's running by requesting a refresh
->>>>>>> b7628215
         try:
             await self.async_request_refresh()
             _LOGGER.info("Main coordinator refresh requested")
@@ -303,7 +254,6 @@
             _LOGGER.error(f"Immediate pending processing failed: {e}")
 
     async def _ensure_connected_client(self) -> AsyncModbusTcpClient:
-<<<<<<< HEAD
         """Ensure the client is connected under connection lock."""
         if ADVANCED_LOGGING:
             _LOGGER.debug(f"[ADVANCED] _ensure_connected_client called - Current client state: {self._client}")
@@ -311,28 +261,11 @@
         async with self._connection_lock:
             if ADVANCED_LOGGING:
                 _LOGGER.debug("Connection lock acquired for %s:%s", self._host, self._port)
-=======
-        """Ensure the client is connected under connection lock to prevent race conditions."""
-        if ADVANCED_LOGGING:
-            _LOGGER.debug(f"[ADVANCED] _ensure_connected_client called - Current client state: {self._client}")
-        
-        if ADVANCED_LOGGING:
-            _LOGGER.debug("Acquiring connection lock for %s:%s", self._host, self._port)
-        
-        async with self._connection_lock:
-            if ADVANCED_LOGGING:
-                _LOGGER.debug("Connection lock acquired, checking client connection for %s:%s", self._host, self._port)
-                _LOGGER.debug(f"[ADVANCED] Calling connect_if_needed with client: {self._client}")
->>>>>>> b7628215
             
             self._client = await connect_if_needed(self._client, self._host, self._port)
             
             if ADVANCED_LOGGING:
                 _LOGGER.debug(f"[ADVANCED] connect_if_needed returned client: {self._client}, connected: {self._client.connected if self._client else 'N/A'}")
-<<<<<<< HEAD
-=======
-                _LOGGER.debug("Connection lock released for %s:%s", self._host, self._port)
->>>>>>> b7628215
             
             return self._client
    
@@ -345,13 +278,7 @@
             return
 
         async def _async_update_fast() -> Dict[str, Any]:
-<<<<<<< HEAD
             if self._client is None or not self._client.connected:
-=======
-            # Check if client exists and is connected before acquiring lock
-            if self._client is None or not self._client.connected:
-                # Only acquire lock if we need to connect
->>>>>>> b7628215
                 await self._ensure_connected_client()
             try:
                 result = await modbus_readers.read_additional_modbus_data_1_part_2(self._client, self._read_lock)
@@ -371,25 +298,13 @@
             update_method=_async_update_fast,
         )
         
-<<<<<<< HEAD
         def _fast_coordinator_callback(data=None):
-=======
-        # Store the unsubscribe callback for proper cleanup
-        def _fast_coordinator_callback(data=None):
-            """Callback for fast coordinator updates."""
-            # Don't update the main hub data, just update the inverter_data cache
-            # This prevents triggering updates for all sensors
->>>>>>> b7628215
             if data:
                 self.inverter_data.update(data)
                 _LOGGER.debug("Fast coordinator updated inverter_data cache")
         
         self._fast_unsub = self._fast_coordinator.async_add_listener(_fast_coordinator_callback)
         
-<<<<<<< HEAD
-=======
-        # Perform first refresh so entities can see data immediately
->>>>>>> b7628215
         try:
             await self._fast_coordinator.async_refresh()
             _LOGGER.debug("Fast coordinator created and initial refresh completed")
@@ -402,10 +317,6 @@
 
     async def update_connection_settings(self, host: str, port: int, scan_interval: int) -> None:
         """Update connection settings from config entry options."""
-<<<<<<< HEAD
-=======
-        # Prevent duplicate updates
->>>>>>> b7628215
         if self.updating_settings:
             if ADVANCED_LOGGING:
                 _LOGGER.debug("[ADVANCED] Settings update already in progress, skipping duplicate call")
@@ -431,15 +342,8 @@
                 else:
                     _LOGGER.info(f"Updated scan interval to {scan_interval} seconds")
 
-<<<<<<< HEAD
                 restart_fast = self.fast_enabled
 
-=======
-                # Restart fast updates if enabled (move outside lock to avoid deadlock)
-                restart_fast = self.fast_enabled
-
-                # Log the updated configuration
->>>>>>> b7628215
                 if ADVANCED_LOGGING:
                     _LOGGER.debug(
                         "Updated configuration - Host: %s, Port: %d, Scan Interval: %d",
@@ -453,10 +357,6 @@
             finally:
                 self.updating_settings = False
         
-<<<<<<< HEAD
-=======
-        # Restart fast updates outside of the connection lock to avoid deadlock
->>>>>>> b7628215
         if restart_fast:
             await self.restart_fast_updates()
 
@@ -466,10 +366,6 @@
             return
         if self._fast_coordinator is not None:
             try:
-<<<<<<< HEAD
-=======
-                # Use the stored unsubscribe callback if available
->>>>>>> b7628215
                 if self._fast_unsub is not None:
                     self._fast_unsub()
                     self._fast_unsub = None
@@ -483,19 +379,11 @@
         if ADVANCED_LOGGING:
             _LOGGER.info(f"[ADVANCED] reconnect_client called - Current reconnecting state: {self._reconnecting}")
         
-<<<<<<< HEAD
-=======
-        # Check if reconnection is already in progress before acquiring lock
->>>>>>> b7628215
         if self._reconnecting:
             _LOGGER.debug("Reconnection already in progress, waiting...")
             return False
             
         async with self._connection_lock:
-<<<<<<< HEAD
-=======
-            # Double-check after acquiring lock to prevent race conditions
->>>>>>> b7628215
             if self._reconnecting:
                 _LOGGER.debug("Reconnection already in progress (double-check), waiting...")
                 return False
@@ -532,10 +420,6 @@
         
         _LOGGER.info("Starting main coordinator update cycle")
         try:
-<<<<<<< HEAD
-=======
-            # --- Ensure Modbus client is connected ---
->>>>>>> b7628215
             await self._ensure_connected_client()
             
             if self._optimistic_push_enabled and self._has_pending():
@@ -547,14 +431,8 @@
             if ADVANCED_LOGGING:
                 _LOGGER.info("[ADVANCED] Processing pending settings...")
             
-<<<<<<< HEAD
             await self._process_pending_settings()
 
-=======
-            await self._process_pending_settings()  # Executes the Modbus writes (Charging/Discharging + AppMode)
-
-            # --- Then: Get fresh reads so final state is visible in the same interval ---
->>>>>>> b7628215
             if ADVANCED_LOGGING:
                 _LOGGER.info("[ADVANCED] Running reader methods...")
             
@@ -565,7 +443,6 @@
             if ADVANCED_LOGGING:
                 _LOGGER.info(f"[ADVANCED] Update cycle completed - Cache size: {len(cache)} items")
             
-<<<<<<< HEAD
             return self.inverter_data
         except Exception as err:
             _LOGGER.error("Update cycle failed: %s", err)
@@ -716,99 +593,6 @@
         
         finally:
             self._invalidate_pending_cache()
-=======
-            
-            return self.inverter_data
-        except Exception as err:
-            _LOGGER.error("Update cycle failed: %s", err)
-            self._optimistic_overlay = None  # Clean up on error
-            raise
-        finally:
-            elapsed = round(time.monotonic() - start, 3)
-                        
-            if ADVANCED_LOGGING:
-                _LOGGER.info(f"[ADVANCED] Total update cycle time: {elapsed}s")
-
-    async def _process_pending_settings(self) -> None:
-        """Processing pending writes; now called BEFORE the reads."""
-        if ADVANCED_LOGGING:
-            _LOGGER.info(f"[ADVANCED] _process_pending_settings started - Total handlers: {len(PENDING_HANDLER_MAP)}")
-            # Log all pending attributes for debugging
-            pending_attrs = []
-            for attr_name, _ in PENDING_HANDLER_MAP:
-                if attr_name == "_charge_group":
-                    if any(getattr(self, f"_pending_charge_{suffix}") is not None for suffix in CHARGE_PENDING_SUFFIXES):
-                        pending_attrs.append(attr_name)
-                elif getattr(self, attr_name) is not None:
-                    pending_attrs.append(attr_name)
-            
-            # Check discharge settings
-            for i, slot in enumerate(self._pending_discharges, start=1):
-                if any(slot[suffix] is not None for suffix in CHARGE_PENDING_SUFFIXES):
-                    pending_attrs.append(f"discharge{i}")
-            
-            _LOGGER.info(f"[ADVANCED] Found pending attributes: {pending_attrs}")
-        
-        _LOGGER.debug("Processing pending settings...")
-        try:
-            pending_found = False
-            for attr_name, handler_name in PENDING_HANDLER_MAP:
-                if attr_name == "_charge_group":
-                    if any(
-                        getattr(self, f"_pending_charge_{suffix}") is not None
-                        for suffix in CHARGE_PENDING_SUFFIXES
-                    ):
-                        _LOGGER.debug(f"Found pending charge settings, calling {handler_name}")
-                        await getattr(self._setting_handler, handler_name)()
-                        pending_found = True
-                    continue
-
-                if getattr(self, attr_name) is not None:
-                    _LOGGER.debug(f"Found pending {attr_name}, calling {handler_name}")
-                    
-                    if ADVANCED_LOGGING:
-                        _LOGGER.info(f"[ADVANCED] Executing handler '{handler_name}' for attribute '{attr_name}' with value: {getattr(self, attr_name)}")
-                    
-                    try:
-                        await getattr(self._setting_handler, handler_name)()
-                        pending_found = True
-                        
-                        if ADVANCED_LOGGING:
-                            _LOGGER.info(f"[ADVANCED] Handler '{handler_name}' completed successfully")
-                    except AttributeError as ae:
-                        _LOGGER.error(
-                            "Handler '%s' not found in ChargeSettingHandler for attribute '%s'. "
-                            "This indicates a mismatch between PENDING_FIELDS and available handlers. "
-                            "Please ensure the handler is implemented in ChargeSettingHandler or "
-                            "the field is properly configured in SIMPLE_REGISTER_MAP.",
-                            handler_name, attr_name, exc_info=True
-                        )
-                        # Continue processing other pending settings instead of failing completely
-                    except Exception as e:
-                        _LOGGER.error(
-                            "Error executing handler '%s' for attribute '%s': %s",
-                            handler_name, attr_name, e, exc_info=True
-                        )
-                        # Continue processing other pending settings instead of failing completely
-
-            for index, slot in enumerate(self._pending_discharges, start=1):
-                if any(slot[suffix] is not None for suffix in CHARGE_PENDING_SUFFIXES):
-                    _LOGGER.debug(f"Found pending discharge settings for index {index}")
-                    try:
-                        await self._setting_handler.handle_discharge_settings_by_index(index)
-                        pending_found = True
-                    except Exception as e:
-                        _LOGGER.error(
-                            "Error processing discharge settings for index %s: %s",
-                            index, e, exc_info=True
-                        )
-                        # Continue processing other pending settings instead of failing completely
-            
-            if not pending_found:
-                _LOGGER.debug("No pending settings found to process")
-        except Exception as e:
-            _LOGGER.warning("Pending processing failed, continuing to read phase: %s", e, exc_info=True)
->>>>>>> b7628215
 
     async def _run_reader_methods(self) -> Dict[str, Any]:
         """Sequential execution of readers; builds the cache."""
@@ -908,10 +692,6 @@
         """Cleanup tasks when the config entry is removed."""
         if self._fast_coordinator:
             try:
-<<<<<<< HEAD
-=======
-                # Use the stored unsubscribe callback if available
->>>>>>> b7628215
                 if self._fast_unsub is not None:
                     self._fast_unsub()
                     self._fast_unsub = None
@@ -922,26 +702,16 @@
 
         if self._client:
             try:
-<<<<<<< HEAD
-=======
-                # Always attempt to close the client, regardless of connection state
-                # This ensures proper cleanup of failed connections and half-open sockets
->>>>>>> b7628215
                 await self._client.close()
                 _LOGGER.debug("Modbus client connection closed")
             except Exception as e:
                 _LOGGER.warning("Error closing Modbus client: %s", e)
             finally:
-<<<<<<< HEAD
-=======
-                # Always set client to None to ensure proper cleanup
->>>>>>> b7628215
                 self._client = None
                 _LOGGER.debug("Modbus client cleaned up")
 
     # --- Helper functions ---
     def _has_pending(self) -> bool:
-<<<<<<< HEAD
         """Checks if there are pending changes (with caching)."""
         if self._pending_cache_valid:
             return self._pending_cache
@@ -960,16 +730,10 @@
             return True
         
         # Check charge settings
-=======
-        """Checks if there are pending changes in the hub (without Handler-API)."""
-        if any(getattr(self, attr) is not None for attr in SIMPLE_PENDING_ATTRS):
-            return True
->>>>>>> b7628215
         if any(
             getattr(self, f"_pending_charge_{suffix}") is not None
             for suffix in CHARGE_PENDING_SUFFIXES
         ):
-<<<<<<< HEAD
             self._pending_cache = True
             self._pending_cache_valid = True
             return True
@@ -979,11 +743,6 @@
             if any(slot[suffix] is not None for suffix in CHARGE_PENDING_SUFFIXES):
                 self._pending_cache = True
                 self._pending_cache_valid = True
-=======
-            return True
-        for slot in self._pending_discharges:
-            if any(slot[suffix] is not None for suffix in CHARGE_PENDING_SUFFIXES):
->>>>>>> b7628215
                 return True
         
         self._pending_cache = False
